package cmd

import (
	"context"
	"errors"
	"fmt"
	"net/http"
	"os"
	"os/signal"
	"syscall"
	"time"

	log "github.com/sirupsen/logrus"

	"github.com/open-feature/flagd/pkg/eval"
	"github.com/open-feature/flagd/pkg/runtime"
	"github.com/open-feature/flagd/pkg/service"
	"github.com/open-feature/flagd/pkg/sync"
	"github.com/spf13/cobra"
)

var (
	serviceProvider   string
	syncProvider      string
	evaluator         string
	uri               []string
	httpServicePort   int32
	socketServicePath string
	bearerToken       string
)

func findService(name string) (service.IService, error) {
	registeredServices := map[string]service.IService{
		"http": &service.HTTPService{
			HTTPServiceConfiguration: &service.HTTPServiceConfiguration{
				Port: httpServicePort,
			},
		},
	}

	v, ok := registeredServices[name]
	if !ok {
		return nil, errors.New("no service-provider set")
	}
	log.Debugf("Using %s service-provider\n", name)
	return v, nil
}

func findSync(name string) ([]sync.ISync, error) {
	results := make([]sync.ISync, 0, len(uri))
	for _, u := range uri {
		registeredSync := map[string]sync.ISync{
			"filepath": &sync.FilePathSync{
				URI: u,
			},
			"remote": &sync.HTTPSync{
				URI:         u,
				BearerToken: bearerToken,
				Client: &http.Client{
					Timeout: time.Second * 10,
				},
			},
		}
		v, ok := registeredSync[name]
		if !ok {
			return nil, errors.New("no sync-provider set")
		}
		results = append(results, v)
		log.Debugf("Using %s sync-provider on %q\n", name, u)
	}

	return results, nil
}

func findEvaluator(name string) (eval.IEvaluator, error) {
	registeredEvaluators := map[string]eval.IEvaluator{
		"json": &eval.JSONEvaluator{},
	}

	v, ok := registeredEvaluators[name]
	if !ok {
		return nil, errors.New("no evaluator set")
	}

	log.Debugf("Using %s evaluator\n", name)
	return v, nil
}

// startCmd represents the start command
var startCmd = &cobra.Command{
	Use:   "start",
	Short: "Start flagd",
	Long:  ``,
	Run: func(cmd *cobra.Command, args []string) {
		// Configure service-provider impl------------------------------------------
		var serviceImpl service.IService
		foundService, err := findService(serviceProvider)
		if err != nil {
			log.Errorf("Unable to find service '%s'", serviceProvider)
			return
		}
		serviceImpl = foundService

		// Configure sync-provider impl--------------------------------------------
		var syncImpl []sync.ISync
		foundSync, err := findSync(syncProvider)
		if err != nil {
			log.Errorf("Unable to find sync '%s'", syncProvider)
			return
		}
		syncImpl = foundSync

		// Configure evaluator-provider impl------------------------------------------
		var evalImpl eval.IEvaluator
		foundEval, err := findEvaluator(evaluator)
		if err != nil {
			log.Errorf("Unable to find evaluator '%s'", evaluator)
			return
		}
		evalImpl = foundEval

		// Serve ------------------------------------------------------------------
		ctx, cancel := context.WithCancel(context.Background())
		defer cancel()
		errc := make(chan error)
		go func() {
			errc <- func() error {
				c := make(chan os.Signal, 1)
				signal.Notify(c, syscall.SIGINT, syscall.SIGTERM)
				return fmt.Errorf("%s", <-c)
			}()
		}()

		go runtime.Start(ctx, syncImpl, serviceImpl, evalImpl)

		err = <-errc
		if err != nil {
			cancel()
			log.Printf(err.Error())
		}
	},
}

func init() {
	startCmd.Flags().Int32VarP(
		&httpServicePort, "port", "p", 8080, "Port to listen on")
	startCmd.Flags().StringVarP(
		&socketServicePath, "socketpath", "d", "/tmp/flagd.sock", "flagd socket path")
	startCmd.Flags().StringVarP(
		&serviceProvider, "service-provider", "s", "http", "Set a serve provider e.g. http or socket")
	startCmd.Flags().StringVarP(
		&syncProvider, "sync-provider", "y", "filepath", "Set a sync provider e.g. filepath or remote")
	startCmd.Flags().StringVarP(
		&evaluator, "evaluator", "e", "json", "Set an evaluator e.g. json")
	startCmd.Flags().StringSliceVarP(
		&uri, "uri", "f", []string{}, "Set a sync provider uri to read data from this can be a filepath or url. "+
			"Using multiple providers is supported where collisions between "+
<<<<<<< HEAD
			"flags with the same key, the later will be used.")
=======
			"flags with the same key will be handled in a first-come-first-served manner.")
>>>>>>> f3ba6d44

	startCmd.Flags().StringVarP(
		&bearerToken, "bearer-token", "b", "", "Set a bearer token to use for remote sync")

	_ = startCmd.MarkFlagRequired("uri")
	rootCmd.AddCommand(startCmd)
}<|MERGE_RESOLUTION|>--- conflicted
+++ resolved
@@ -155,12 +155,7 @@
 	startCmd.Flags().StringSliceVarP(
 		&uri, "uri", "f", []string{}, "Set a sync provider uri to read data from this can be a filepath or url. "+
 			"Using multiple providers is supported where collisions between "+
-<<<<<<< HEAD
 			"flags with the same key, the later will be used.")
-=======
-			"flags with the same key will be handled in a first-come-first-served manner.")
->>>>>>> f3ba6d44
-
 	startCmd.Flags().StringVarP(
 		&bearerToken, "bearer-token", "b", "", "Set a bearer token to use for remote sync")
 
