name: build-oci

on:
  push:
    branches:
      - main
  pull_request:
    branches:
<<<<<<< HEAD
    - main
=======
      - main
>>>>>>> 677c13ff

env:
  REGISTRY: ghcr.io
  IMAGE_NAME: ${{ github.repository }}

jobs:
  docker:
    runs-on: ubuntu-latest
    steps:
      - name: Checkout
        uses: actions/checkout@v3
        with:
          submodules: recursive

      - name: Log in to the Container registry
        uses: docker/login-action@f054a8b539a109f9f41c372932f1ae047eff08c9
        with:
          registry: ${{ env.REGISTRY }}
          username: ${{ github.actor }}
          password: ${{ secrets.GITHUB_TOKEN }}

      - name: Extract metadata (tags, labels) for Docker
        id: meta
        uses: docker/metadata-action@98669ae865ea3cffbcbaa878cf57c20bbf1c6c38
        with:
          images: ${{ env.REGISTRY }}/${{ env.IMAGE_NAME }}

      - name: Set up QEMU
        uses: docker/setup-qemu-action@master
        with:
          platforms: all

      - name: Set up Docker Buildx
        id: buildx
        uses: docker/setup-buildx-action@master

      - name: Build
        uses: docker/build-push-action@v2
        with:
          builder: ${{ steps.buildx.outputs.name }}
          context: .
          file: ./Dockerfile
          platforms: linux/amd64,linux/arm64
          push: ${{ !(github.event && github.event.pull_request && github.event.pull_request.head.repo.fork) }} # don't push in forks for now: https://github.com/open-feature/flagd/issues/52
          tags: ${{ steps.meta.outputs.tags }}
          labels: ${{ steps.meta.outputs.labels }}

      - name: Run Trivy vulnerability scanner
        if: ${{ !(github.event && github.event.pull_request && github.event.pull_request.head.repo.fork) }} # don't run in forks for now: https://github.com/open-feature/flagd/issues/52
        uses: aquasecurity/trivy-action@2a2157eb22c08c9a1fac99263430307b8d1bc7a2
        with:
          image-ref: ${{ steps.meta.outputs.tags }}
          format: "template"
          template: "@/contrib/sarif.tpl"
          output: "trivy-results.sarif"
          severity: "CRITICAL,HIGH"

      - name: Upload Trivy scan results to GitHub Security tab
        if: ${{ !(github.event && github.event.pull_request && github.event.pull_request.head.repo.fork) }} # don't run in forks for now: https://github.com/open-feature/flagd/issues/52
        uses: github/codeql-action/upload-sarif@v2
        with:
          sarif_file: "trivy-results.sarif"<|MERGE_RESOLUTION|>--- conflicted
+++ resolved
@@ -6,11 +6,7 @@
       - main
   pull_request:
     branches:
-<<<<<<< HEAD
-    - main
-=======
       - main
->>>>>>> 677c13ff
 
 env:
   REGISTRY: ghcr.io
